--- conflicted
+++ resolved
@@ -89,7 +89,6 @@
      sudo apt-get upgrade  
 
 
-<<<<<<< HEAD
 #New: RPi RF24 Library Installer for all RF24 libraries
 
 A. Download the install.sh file from http://tmrh20.github.io/RF24Installer/RPi/install.sh
@@ -111,12 +110,10 @@
     sudo ./gettingstarted  
     
 
-# RPi - RF24 Quick-Start
-
-=======
+
 ### RPi - RF24 Quick-Start  
      
->>>>>>> 6d6f1853
+
 A. Make a directory to contain the RF24 and possibly RF24Network lib and enter it:  
 
     mkdir ~/rf24libs  
