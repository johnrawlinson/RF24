--- conflicted
+++ resolved
@@ -16,11 +16,7 @@
 #define __RF24_H__
 
 #include "RF24_config.h"
-<<<<<<< HEAD
-#if (defined (__linux) || defined (LINUX)) && !defined (__ARDUINO_X86__)
-=======
 #if ( defined (__linux) || defined (LINUX) ) && defined( __arm__ )
->>>>>>> 6d6f1853
   #include "RPi/bcm2835.h"
 #elif LITTLEWIRE
   #include <LittleWireSPI/LittleWireSPI.h>
