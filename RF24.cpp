/*
 Copyright (C) 2011 J. Coliz <maniacbug@ymail.com>

 This program is free software; you can redistribute it and/or
 modify it under the terms of the GNU General Public License
 version 2 as published by the Free Software Foundation.
 */

#include "nRF24L01.h"
#include "RF24_config.h"
#include "RF24.h"

/****************************************************************************/

void RF24::csn(bool mode)
{
  // Minimum ideal SPI bus speed is 2x data rate
  // If we assume 2Mbs data rate and 16Mhz clock, a
  // divider of 4 is the minimum we want.
  // CLK:BUS 8Mhz:2Mhz, 16Mhz:4Mhz, or 20Mhz:5Mhz
#ifdef ARDUINO
	#if  ( !defined(RF24_TINY) && !defined (__arm__)  && !defined (SOFTSPI)) || defined (CORE_TEENSY)
 			_SPI.setBitOrder(MSBFIRST);
  			_SPI.setDataMode(SPI_MODE0);
			_SPI.setClockDivider(SPI_CLOCK_DIV2);
	#endif
#endif

#if defined (RF24_LINUX)
    //if(!mode){
	  bcm2835_spi_setBitOrder(BCM2835_SPI_BIT_ORDER_MSBFIRST);
	  bcm2835_spi_setDataMode(BCM2835_SPI_MODE0);
	  bcm2835_spi_setClockDivider(spi_speed);
      bcm2835_spi_chipSelect(csn_pin);
      delayMicroseconds(5);

#elif defined (RF24_TINY)
	if (ce_pin != csn_pin) {
		digitalWrite(csn_pin,mode);
	} 
	else {
		if (mode == HIGH) {
			PORTB |= (1<<PINB2);  	// SCK->CSN HIGH
			delayMicroseconds(100); // allow csn to settle.
		} 
		else {
			PORTB &= ~(1<<PINB2);	// SCK->CSN LOW
			delayMicroseconds(11);  // allow csn to settle
		}
	}		
#elif !defined  (__arm__) || defined (CORE_TEENSY)
	digitalWrite(csn_pin,mode);	
    delayMicroseconds(5);	
#endif

}

/****************************************************************************/

void RF24::ce(bool level)
{
  #if defined (RF24_LINUX)
  bcm2835_gpio_write(ce_pin, level);
#else
  //Allow for 3-pin use on ATTiny
  if (ce_pin != csn_pin) digitalWrite(ce_pin,level);
#endif
}

/****************************************************************************/

uint8_t RF24::read_register(uint8_t reg, uint8_t* buf, uint8_t len)
{
  uint8_t status;

  #if defined (RF24_LINUX)
  csn(LOW); //In this case, calling csn(LOW) configures the spi settings 
  uint8_t * prx = spi_rxbuff;
  uint8_t * ptx = spi_txbuff;
  uint8_t size = len + 1; // Add register value to transmit buffer

  *ptx++ = ( R_REGISTER | ( REGISTER_MASK & reg ) );

  while (len--){ *ptx++ = NOP; } // Dummy operation, just for reading
  
  bcm2835_spi_transfernb( (char *) spi_txbuff, (char *) spi_rxbuff, size);
  status = *prx++; // status is 1st byte of receive buffer

  // decrement before to skip status byte
  while ( --size ){ *buf++ = *prx++; } 
  
#elif defined (__arm__) && !defined ( CORE_TEENSY )
  status = _SPI.transfer(csn_pin, R_REGISTER | ( REGISTER_MASK & reg ), SPI_CONTINUE );
  while ( len-- > 1 ){
    *buf++ = _SPI.transfer(csn_pin,0xff, SPI_CONTINUE);
  }
  *buf++ = _SPI.transfer(csn_pin,0xff);

#else
  csn(LOW);
  status = _SPI.transfer( R_REGISTER | ( REGISTER_MASK & reg ) );
  while ( len-- ){
    *buf++ = _SPI.transfer(0xff);
  }
  csn(HIGH);

#endif

  return status;
}

/****************************************************************************/

uint8_t RF24::read_register(uint8_t reg)
{
  uint8_t result;
  
  #if defined (RF24_LINUX)
	
  csn(LOW);
  
  uint8_t * prx = spi_rxbuff;
  uint8_t * ptx = spi_txbuff;	
  *ptx++ = ( R_REGISTER | ( REGISTER_MASK & reg ) );
  *ptx++ = NOP ; // Dummy operation, just for reading
  
  bcm2835_spi_transfernb( (char *) spi_txbuff, (char *) spi_rxbuff, 2);
  result = *++prx;   // result is 2nd byte of receive buffer  
  
  #elif defined (__arm__) && !defined ( CORE_TEENSY )
  _SPI.transfer(csn_pin, R_REGISTER | ( REGISTER_MASK & reg ) , SPI_CONTINUE);
  result = _SPI.transfer(csn_pin,0xff);
  #else
  csn(LOW);
  _SPI.transfer( R_REGISTER | ( REGISTER_MASK & reg ) );
  result = _SPI.transfer(0xff);

  csn(HIGH);
  #endif

  return result;
}

/****************************************************************************/

uint8_t RF24::write_register(uint8_t reg, const uint8_t* buf, uint8_t len)
{
  uint8_t status;

  #if defined (RF24_LINUX)

  csn(LOW);
  uint8_t * prx = spi_rxbuff;
  uint8_t * ptx = spi_txbuff;
  uint8_t size = len + 1; // Add register value to transmit buffer

  *ptx++ = ( W_REGISTER | ( REGISTER_MASK & reg ) );
  while ( len-- )
    *ptx++ = *buf++;
  
  bcm2835_spi_transfernb( (char *) spi_txbuff, (char *) spi_rxbuff, size);
  status = *prx; // status is 1st byte of receive buffer
  
  #elif defined (__arm__) && !defined ( CORE_TEENSY )
  	status = _SPI.transfer(csn_pin, W_REGISTER | ( REGISTER_MASK & reg ), SPI_CONTINUE );
    while ( --len){
    	_SPI.transfer(csn_pin,*buf++, SPI_CONTINUE);
	}
	_SPI.transfer(csn_pin,*buf++);
  #else

  csn(LOW);
  status = _SPI.transfer( W_REGISTER | ( REGISTER_MASK & reg ) );
  while ( len-- )
    _SPI.transfer(*buf++);

  csn(HIGH);

  #endif

  return status;
}

/****************************************************************************/

uint8_t RF24::write_register(uint8_t reg, uint8_t value)
{
  uint8_t status;

  IF_SERIAL_DEBUG(printf_P(PSTR("write_register(%02x,%02x)\r\n"),reg,value));

  #if defined (RF24_LINUX)
    csn(LOW);
	uint8_t * prx = spi_rxbuff;
	uint8_t * ptx = spi_txbuff;
	*ptx++ = ( W_REGISTER | ( REGISTER_MASK & reg ) );
	*ptx = value ;	
  	
	bcm2835_spi_transfernb( (char *) spi_txbuff, (char *) spi_rxbuff, 2);
	status = *prx++; // status is 1st byte of receive buffer
	
  #elif defined (__arm__) && !defined ( CORE_TEENSY )
  status = _SPI.transfer(csn_pin, W_REGISTER | ( REGISTER_MASK & reg ), SPI_CONTINUE);
  _SPI.transfer(csn_pin,value);
  #else

  csn(LOW);
  status = _SPI.transfer( W_REGISTER | ( REGISTER_MASK & reg ) );
  _SPI.transfer(value);
  csn(HIGH);

  #endif

  return status;
}

/****************************************************************************/

uint8_t RF24::write_payload(const void* buf, uint8_t data_len, const uint8_t writeType)
{
  uint8_t status;
  const uint8_t* current = reinterpret_cast<const uint8_t*>(buf);

   data_len = rf24_min(data_len, payload_size);
   uint8_t blank_len = dynamic_payloads_enabled ? 0 : payload_size - data_len;
  
  //printf("[Writing %u bytes %u blanks]",data_len,blank_len);
  IF_SERIAL_DEBUG( printf("[Writing %u bytes %u blanks]\n",data_len,blank_len); );
  
 #if defined (RF24_LINUX)
    csn(LOW);
	uint8_t * prx = spi_rxbuff;
	uint8_t * ptx = spi_txbuff;
    uint8_t size;
	size = data_len + blank_len + 1 ; // Add register value to transmit buffer

	*ptx++ =  writeType;
    while ( data_len-- )
      *ptx++ =  *current++;
    while ( blank_len-- )
	  *ptx++ =  0;
	
	bcm2835_spi_transfernb( (char *) spi_txbuff, (char *) spi_rxbuff, size);
	status = *prx; // status is 1st byte of receive buffer
	
 #elif defined (__arm__) && !defined ( CORE_TEENSY )

  status = _SPI.transfer(csn_pin, writeType , SPI_CONTINUE);

  if(blank_len){
    while ( data_len--){
      _SPI.transfer(csn_pin,*current++, SPI_CONTINUE);
    }
    while ( --blank_len ){
      _SPI.transfer(csn_pin,0, SPI_CONTINUE);
    }
    _SPI.transfer(csn_pin,0);
  }else{
    while( --data_len ){
      _SPI.transfer(csn_pin,*current++, SPI_CONTINUE);
    }
    _SPI.transfer(csn_pin,*current);
  }

  #else

  csn(LOW);
  status = _SPI.transfer( writeType );
  while ( data_len-- ) {
    _SPI.transfer(*current++);
  }
  while ( blank_len-- ) {
    _SPI.transfer(0);
  }
  csn(HIGH);

  #endif

  return status;
}

/****************************************************************************/

uint8_t RF24::read_payload(void* buf, uint8_t data_len)
{
  uint8_t status;
  uint8_t* current = reinterpret_cast<uint8_t*>(buf);

  if(data_len > payload_size) data_len = payload_size;
  uint8_t blank_len = dynamic_payloads_enabled ? 0 : payload_size - data_len;
  
  //printf("[Reading %u bytes %u blanks]",data_len,blank_len);

  IF_SERIAL_DEBUG( printf("[Reading %u bytes %u blanks]\n",data_len,blank_len); );
  
  #if defined (RF24_LINUX)
    csn(LOW);
	uint8_t * prx = spi_rxbuff;
	uint8_t * ptx = spi_txbuff;
    uint8_t size;
    size = data_len + blank_len + 1; // Add register value to transmit buffer

	*ptx++ =  R_RX_PAYLOAD;
	while(size--) 
		*ptx++ = NOP;
		
	size = data_len + blank_len + 1; // Size has been lost during while, re affect
	
	bcm2835_spi_transfernb( (char *) spi_txbuff, (char *) spi_rxbuff, size);
	
	status = *prx++; // 1st byte is status	
    
	while ( --data_len ) // Decrement before to skip 1st status byte
        *current++ = *prx++;
		
	*current = *prx;

  #elif defined (__arm__) && !defined ( CORE_TEENSY )

  status = _SPI.transfer(csn_pin, R_RX_PAYLOAD, SPI_CONTINUE );

  if( blank_len ){
	while ( data_len-- ){
      *current++ = _SPI.transfer(csn_pin,0xFF, SPI_CONTINUE);
	}

	while ( --blank_len ){
	  _SPI.transfer(csn_pin,0xFF, SPI_CONTINUE);
	}
	_SPI.transfer(csn_pin,0xFF);
  }else{
	while ( --data_len ){
	  *current++ = _SPI.transfer(csn_pin,0xFF, SPI_CONTINUE);
	}
	*current = _SPI.transfer(csn_pin,0xFF);
  }

  #else

  csn(LOW);
  status = _SPI.transfer( R_RX_PAYLOAD );
  while ( data_len-- ) {
    *current++ = _SPI.transfer(0xFF);
  }
  while ( blank_len-- ) {
    _SPI.transfer(0xff);
  }
  csn(HIGH);

  #endif

  return status;
}

/****************************************************************************/

uint8_t RF24::flush_rx(void)
{
  return spiTrans( FLUSH_RX );
}

/****************************************************************************/

uint8_t RF24::flush_tx(void)
{
  return spiTrans( FLUSH_TX );
}

/****************************************************************************/

uint8_t RF24::spiTrans(uint8_t cmd){

  uint8_t status;
  #if defined (RF24_LINUX)
    csn(LOW);
    status = bcm2835_spi_transfer( cmd );
  #elif defined (__arm__) && !defined ( CORE_TEENSY )
	status = _SPI.transfer(csn_pin, cmd );
  #else

  csn(LOW);
  status = _SPI.transfer( cmd );
  csn(HIGH);
  #endif
  return status;
}

/****************************************************************************/

uint8_t RF24::get_status(void)
{
  return spiTrans(NOP);
}

/****************************************************************************/
#if !defined (MINIMAL)
void RF24::print_status(uint8_t status)
{
  printf_P(PSTR("STATUS\t\t = 0x%02x RX_DR=%x TX_DS=%x MAX_RT=%x RX_P_NO=%x TX_FULL=%x\r\n"),
           status,
           (status & _BV(RX_DR))?1:0,
           (status & _BV(TX_DS))?1:0,
           (status & _BV(MAX_RT))?1:0,
           ((status >> RX_P_NO) & 0b111),
           (status & _BV(TX_FULL))?1:0
          );
}

/****************************************************************************/

void RF24::print_observe_tx(uint8_t value)
{
  printf_P(PSTR("OBSERVE_TX=%02x: POLS_CNT=%x ARC_CNT=%x\r\n"),
           value,
           (value >> PLOS_CNT) & 0b1111,
           (value >> ARC_CNT) & 0b1111
          );
}

/****************************************************************************/

void RF24::print_byte_register(const char* name, uint8_t reg, uint8_t qty)
{
  //char extra_tab = strlen_P(name) < 8 ? '\t' : '\a';
  //printf_P(PSTR(PRIPSTR"\t%c ="),name,extra_tab);
  #if defined (RF24_LINUX)
    char extra_tab = strlen_P(name) < 8 ? '\t' : 0;
    printf("%s\t%c =", name, extra_tab);
  #else
    char extra_tab = strlen_P(name) < 8 ? '\t' : '\a';
    printf_P(PSTR(PRIPSTR"\t%c ="),name,extra_tab);
  #endif
  while (qty--)
    printf_P(PSTR(" 0x%02x"),read_register(reg++));
  printf_P(PSTR("\r\n"));
}

/****************************************************************************/

void RF24::print_address_register(const char* name, uint8_t reg, uint8_t qty)
{

  #if defined (RF24_LINUX)
    char extra_tab = strlen_P(name) < 8 ? '\t' : 0;
    printf("%s\t%c =",name,extra_tab);
  #else
    char extra_tab = strlen_P(name) < 8 ? '\t' : '\a';
    printf_P(PSTR(PRIPSTR"\t%c ="),name,extra_tab);
  #endif
  while (qty--)
  {
    uint8_t buffer[addr_width];
    read_register(reg++,buffer,sizeof buffer);

    printf_P(PSTR(" 0x"));
    uint8_t* bufptr = buffer + sizeof buffer;
    while( --bufptr >= buffer )
      printf_P(PSTR("%02x"),*bufptr);
  }

  printf_P(PSTR("\r\n"));
}
#endif
/****************************************************************************/

RF24::RF24(uint8_t _cepin, uint8_t _cspin):
  ce_pin(_cepin), csn_pin(_cspin), p_variant(false),
  payload_size(32), dynamic_payloads_enabled(false), addr_width(5)//,pipe0_reading_address(0)
{
}

/****************************************************************************/

#if defined (RF24_LINUX)//RPi constructor
RF24::RF24(uint8_t _cepin, uint8_t _cspin, uint32_t _spi_speed):
  ce_pin(_cepin),csn_pin(_cspin),spi_speed(_spi_speed),p_variant(false), payload_size(32), dynamic_payloads_enabled(false),addr_width(5)//,pipe0_reading_address(0) 
{	
}
#endif

/****************************************************************************/

void RF24::setChannel(uint8_t channel)
{
  const uint8_t max_channel = 127;
  write_register(RF_CH,rf24_min(channel,max_channel));
}

/****************************************************************************/

void RF24::setPayloadSize(uint8_t size)
{
  payload_size = rf24_min(size,32);
}

/****************************************************************************/

uint8_t RF24::getPayloadSize(void)
{
  return payload_size;
}

/****************************************************************************/

#if !defined (MINIMAL)

static const char rf24_datarate_e_str_0[] PROGMEM = "1MBPS";
static const char rf24_datarate_e_str_1[] PROGMEM = "2MBPS";
static const char rf24_datarate_e_str_2[] PROGMEM = "250KBPS";
static const char * const rf24_datarate_e_str_P[] PROGMEM = {
  rf24_datarate_e_str_0,
  rf24_datarate_e_str_1,
  rf24_datarate_e_str_2,
};
static const char rf24_model_e_str_0[] PROGMEM = "nRF24L01";
static const char rf24_model_e_str_1[] PROGMEM = "nRF24L01+";
static const char * const rf24_model_e_str_P[] PROGMEM = {
  rf24_model_e_str_0,
  rf24_model_e_str_1,
};
static const char rf24_crclength_e_str_0[] PROGMEM = "Disabled";
static const char rf24_crclength_e_str_1[] PROGMEM = "8 bits";
static const char rf24_crclength_e_str_2[] PROGMEM = "16 bits" ;
static const char * const rf24_crclength_e_str_P[] PROGMEM = {
  rf24_crclength_e_str_0,
  rf24_crclength_e_str_1,
  rf24_crclength_e_str_2,
};
static const char rf24_pa_dbm_e_str_0[] PROGMEM = "PA_MIN";
static const char rf24_pa_dbm_e_str_1[] PROGMEM = "PA_LOW";
static const char rf24_pa_dbm_e_str_2[] PROGMEM = "PA_HIGH";
static const char rf24_pa_dbm_e_str_3[] PROGMEM = "PA_MAX";
static const char * const rf24_pa_dbm_e_str_P[] PROGMEM = {
  rf24_pa_dbm_e_str_0,
  rf24_pa_dbm_e_str_1,
  rf24_pa_dbm_e_str_2,
  rf24_pa_dbm_e_str_3,
};

#if defined (RF24_LINUX)
static const char rf24_csn_e_str_0[] = "CE0 (PI Hardware Driven)";
static const char rf24_csn_e_str_1[] = "CE1 (PI Hardware Driven)";
static const char rf24_csn_e_str_2[] = "CE2 (PI Hardware Driven)";
static const char rf24_csn_e_str_3[] = "Custom GPIO Software Driven";
static const char * const rf24_csn_e_str_P[] = {
  rf24_csn_e_str_0,
  rf24_csn_e_str_1,
  rf24_csn_e_str_2,
  rf24_csn_e_str_3,
};
#endif

void RF24::printDetails(void)
{

#if defined (RF24_LINUX)
  printf("================ SPI Configuration ================\n" );
  if (csn_pin < BCM2835_SPI_CS_NONE ){
    printf("CSN Pin  \t = %s\n",rf24_csn_e_str_P[csn_pin]);
  }else{
    printf("CSN Pin  \t = Custom GPIO%d%s\n", csn_pin,
    csn_pin==RPI_V2_GPIO_P1_26 ? " (CE1) Software Driven" : "" );
  }
  printf("CE Pin  \t = Custom GPIO%d\n", ce_pin );
  printf("Clock Speed\t = " );
	switch (spi_speed)
	{
		case BCM2835_SPI_SPEED_64MHZ : printf("64 Mhz");	break ;
		case BCM2835_SPI_SPEED_32MHZ : printf("32 Mhz");	break ;
		case BCM2835_SPI_SPEED_16MHZ : printf("16 Mhz");	break ;
		case BCM2835_SPI_SPEED_8MHZ  : printf("8 Mhz");	break ;
		case BCM2835_SPI_SPEED_4MHZ  : printf("4 Mhz");	break ;
		case BCM2835_SPI_SPEED_2MHZ  : printf("2 Mhz");	break ;
		case BCM2835_SPI_SPEED_1MHZ  : printf("1 Mhz");	break ;
		case BCM2835_SPI_SPEED_512KHZ: printf("512 KHz");	break ;
		case BCM2835_SPI_SPEED_256KHZ: printf("256 KHz");	break ;
		case BCM2835_SPI_SPEED_128KHZ: printf("128 KHz");	break ;
		case BCM2835_SPI_SPEED_64KHZ : printf("64 KHz");	break ;
		case BCM2835_SPI_SPEED_32KHZ : printf("32 KHz");	break ;
		case BCM2835_SPI_SPEED_16KHZ : printf("16 KHz");	break ;
		case BCM2835_SPI_SPEED_8KHZ  : printf("8 KHz");	break ;
		default : printf("Probably Bad !!!");	break ;
	}
	printf("\n================ NRF Configuration ================\n");
 
#endif //Linux

  print_status(get_status());

  print_address_register(PSTR("RX_ADDR_P0-1"),RX_ADDR_P0,2);
  print_byte_register(PSTR("RX_ADDR_P2-5"),RX_ADDR_P2,4);
  print_address_register(PSTR("TX_ADDR"),TX_ADDR);

  print_byte_register(PSTR("RX_PW_P0-6"),RX_PW_P0,6);
  print_byte_register(PSTR("EN_AA"),EN_AA);
  print_byte_register(PSTR("EN_RXADDR"),EN_RXADDR);
  print_byte_register(PSTR("RF_CH"),RF_CH);
  print_byte_register(PSTR("RF_SETUP"),RF_SETUP);
  print_byte_register(PSTR("CONFIG"),CONFIG);
  print_byte_register(PSTR("DYNPD/FEATURE"),DYNPD,2);

#if defined(__arm__) || defined (RF24_LINUX) || defined (__ARDUINO_X86__) || defined(LITTLEWIRE)
  printf_P(PSTR("Data Rate\t = %s\r\n"),pgm_read_word(&rf24_datarate_e_str_P[getDataRate()]));
  printf_P(PSTR("Model\t\t = %s\r\n"),pgm_read_word(&rf24_model_e_str_P[isPVariant()]));
  printf_P(PSTR("CRC Length\t = %s\r\n"),pgm_read_word(&rf24_crclength_e_str_P[getCRCLength()]));
  printf_P(PSTR("PA Power\t = %s\r\n"),  pgm_read_word(&rf24_pa_dbm_e_str_P[getPALevel()]));
#else
  printf_P(PSTR("Data Rate\t = %S\r\n"), pgm_read_word(&rf24_datarate_e_str_P[getDataRate()]));
  printf_P(PSTR("Model\t\t = %S\r\n"),   pgm_read_word(&rf24_model_e_str_P[isPVariant()]));
  printf_P(PSTR("CRC Length\t = %S\r\n"),pgm_read_word(&rf24_crclength_e_str_P[getCRCLength()]));
  printf_P(PSTR("PA Power\t = %S\r\n"),  pgm_read_word(&rf24_pa_dbm_e_str_P[getPALevel()]));
#endif

}

#endif
/****************************************************************************/

void RF24::begin(void)
{

  #if defined(RF24_LINUX)
	// Init BCM2835 chipset for talking with us
	if (!bcm2835_init()){
		return;
	}
    switch(csn_pin){     //Ensure valid hardware CS pin
		case 0: break;
		case 1: break;
		case 8: csn_pin = 0; break;
		case 7: csn_pin = 1; break;
		default: csn_pin = 0; break;
	}	
	bcm2835_spi_begin();
	// Initialise the CE pin of NRF24 (chip enable) after the CSN pin, so that
	// The input mode is not changed if using one of the hardware CE pins
	bcm2835_gpio_fsel(ce_pin, BCM2835_GPIO_FSEL_OUTP);
 	ce(LOW);
	delay(100);
  
  #elif defined(LITTLEWIRE)
    pinMode(csn_pin,OUTPUT);
    _SPI.begin();
    csn(HIGH);
  #else
    // Initialize pins
  if (ce_pin != csn_pin) pinMode(ce_pin,OUTPUT);  
  
  #if defined(__arm__) && ! defined( CORE_TEENSY )
  	_SPI.begin(csn_pin);					// Using the extended SPI features of the DUE
	_SPI.setClockDivider(csn_pin, 11);   // Set the bus speed to just under 8mhz on Due
	_SPI.setBitOrder(csn_pin,MSBFIRST);	// Set the bit order and mode specific to this device
  	_SPI.setDataMode(csn_pin,SPI_MODE0);
	ce(LOW);
  	//csn(HIGH);
  #else
    #if ! defined(LITTLEWIRE)
    if (ce_pin != csn_pin)
    #endif
        pinMode(csn_pin,OUTPUT);
    
    _SPI.begin();
    ce(LOW);
  	csn(HIGH);
  	#if defined (__ARDUINO_X86__)
		delay(100);
  	#endif
  #endif
  #endif //Linux

  // Must allow the radio time to settle else configuration bits will not necessarily stick.
  // This is actually only required following power up but some settling time also appears to
  // be required after resets too. For full coverage, we'll always assume the worst.
  // Enabling 16b CRC is by far the most obvious case if the wrong timing is used - or skipped.
  // Technically we require 4.5ms + 14us as a worst case. We'll just call it 5ms for good measure.
  // WARNING: Delay is based on P-variant whereby non-P *may* require different timing.
  delay( 5 ) ;

  // Reset CONFIG and enable 16-bit CRC.
  write_register( CONFIG, 0b00001100 ) ;

  // Set 1500uS (minimum for 32B payload in ESB@250KBPS) timeouts, to make testing a little easier
  // WARNING: If this is ever lowered, either 250KBS mode with AA is broken or maximum packet
  // sizes must never be used. See documentation for a more complete explanation.
  setRetries(5,15);

  // Reset value is MAX
  //setPALevel( RF24_PA_MAX ) ;

  // Determine if this is a p or non-p RF24 module and then
  // reset our data rate back to default value. This works
  // because a non-P variant won't allow the data rate to
  // be set to 250Kbps.
  if( setDataRate( RF24_250KBPS ) )
  {
    p_variant = true ;
  }
  
  // Then set the data rate to the slowest (and most reliable) speed supported by all
  // hardware.
  setDataRate( RF24_1MBPS ) ;

  // Initialize CRC and request 2-byte (16bit) CRC
<<<<<<< HEAD
  setCRCLength( RF24_CRC_16 ) ;
  
  // Disable per-pipe dynpd settings
=======
  //setCRCLength( RF24_CRC_16 ) ;

  // Disable dynamic payloads, to match dynamic_payloads_enabled setting - Reset value is 0
  toggle_features();
  write_register(FEATURE,0 );
>>>>>>> e3f9f9aa
  write_register(DYNPD,0);
  
  // Attempt to write to the 'FEATURE' register
  write_register(FEATURE,1 );
  // If succesful, features are activated
  if(read_register(FEATURE)){
    // Leave features enabled, but set the features themselves to off 
	write_register(FEATURE,0);	
  }else{
    // Set ACTIVATE to enable the extra features register
    toggle_features();
  }

  // Reset current status
  // Notice reset and flush is the last thing we do
  write_register(STATUS,_BV(RX_DR) | _BV(TX_DS) | _BV(MAX_RT) );

  // Set up default configuration.  Callers can always change it later.
  // This channel should be universally safe and not bleed over into adjacent
  // spectrum.
  setChannel(76);

  // Flush buffers
  flush_rx();
  flush_tx();

  powerUp(); //Power up by default when begin() is called

  // Enable PTX, do not write CE high so radio will remain in standby I mode ( 130us max to transition to RX or TX instead of 1500us from powerUp )
  // PTX should use only 22uA of power
  write_register(CONFIG, ( read_register(CONFIG) ) & ~_BV(PRIM_RX) );

}

/****************************************************************************/

void RF24::startListening(void)
{
 #if !defined (RF24_TINY) && ! defined(LITTLEWIRE)
  powerUp();
 #endif
  write_register(CONFIG, read_register(CONFIG) | _BV(PRIM_RX));
  write_register(STATUS, _BV(RX_DR) | _BV(TX_DS) | _BV(MAX_RT) );
  ce(HIGH);
  // Restore the pipe0 adddress, if exists
  if (pipe0_reading_address[0] > 0){
    write_register(RX_ADDR_P0, pipe0_reading_address, addr_width);	
  }else{
	closeReadingPipe(0);
  }

  // Flush buffers
  //flush_rx();
  if(read_register(FEATURE) & _BV(EN_ACK_PAY)){
	flush_tx();
  }

  // Go!
  //delayMicroseconds(100);
}

/****************************************************************************/
static const uint8_t child_pipe_enable[] PROGMEM =
{
  ERX_P0, ERX_P1, ERX_P2, ERX_P3, ERX_P4, ERX_P5
};

void RF24::stopListening(void)
{  
  ce(LOW);

  delayMicroseconds(txRxDelay);
  
  if(read_register(FEATURE) & _BV(EN_ACK_PAY)){
    delayMicroseconds(txRxDelay); //200
	flush_tx();
  }
  //flush_rx();
  write_register(CONFIG, ( read_register(CONFIG) ) & ~_BV(PRIM_RX) );
 
  #if defined (RF24_TINY) || defined (LITTLEWIRE)
  // for 3 pins solution TX mode is only left with additonal powerDown/powerUp cycle
  if (ce_pin == csn_pin) {
    powerDown();
	powerUp();
  }
  #endif
  write_register(EN_RXADDR,read_register(EN_RXADDR) | _BV(pgm_read_byte(&child_pipe_enable[0]))); // Enable RX on pipe0
  
  //delayMicroseconds(100);

}

/****************************************************************************/

void RF24::powerDown(void)
{
  ce(LOW); // Guarantee CE is low on powerDown
  write_register(CONFIG,read_register(CONFIG) & ~_BV(PWR_UP));
}

/****************************************************************************/

//Power up now. Radio will not power down unless instructed by MCU for config changes etc.
void RF24::powerUp(void)
{
   uint8_t cfg = read_register(CONFIG);

   // if not powered up then power up and wait for the radio to initialize
   if (!(cfg & _BV(PWR_UP))){
      write_register(CONFIG,read_register(CONFIG) | _BV(PWR_UP));

      // For nRF24L01+ to go from power down mode to TX or RX mode it must first pass through stand-by mode.
	  // There must be a delay of Tpd2stby (see Table 16.) after the nRF24L01+ leaves power down mode before
	  // the CEis set high. - Tpd2stby can be up to 5ms per the 1.0 datasheet
      delay(5);

   }
}

/******************************************************************/
#if defined (FAILURE_HANDLING) || defined (RF24_LINUX)
void RF24::errNotify(){
	#if defined (SERIAL_DEBUG) || defined (RF24_LINUX)
	  printf_P(PSTR("RF24 HARDWARE FAIL: Radio not responding, verify pin connections, wiring, etc.\r\n"));
	#endif
	#if defined (FAILURE_HANDLING)
	failureDetected = 1;
	#else
	delay(5000);
	#endif
}
#endif
/******************************************************************/

//Similar to the previous write, clears the interrupt flags
bool RF24::write( const void* buf, uint8_t len, const bool multicast )
{
	//Start Writing
	startFastWrite(buf,len,multicast);

	//Wait until complete or failed
	#if defined (FAILURE_HANDLING) || defined (RF24_LINUX)
		uint32_t timer = millis();
	#endif 
	
	while( ! ( get_status()  & ( _BV(TX_DS) | _BV(MAX_RT) ))) { 
		#if defined (FAILURE_HANDLING) || defined (RF24_LINUX)
			if(millis() - timer > 85){			
				errNotify();
				#if defined (FAILURE_HANDLING)
				  return 0;		
				#else
				  delay(100);
				#endif
			}
		#endif
	}
    
	ce(LOW);

	uint8_t status = write_register(STATUS,_BV(RX_DR) | _BV(TX_DS) | _BV(MAX_RT) );

  //Max retries exceeded
  if( status & _BV(MAX_RT)){
  	flush_tx(); //Only going to be 1 packet int the FIFO at a time using this method, so just flush
  	return 0;
  }
	//TX OK 1 or 0
  return 1;
}

bool RF24::write( const void* buf, uint8_t len ){
	return write(buf,len,0);
}
/****************************************************************************/

//For general use, the interrupt flags are not important to clear
bool RF24::writeBlocking( const void* buf, uint8_t len, uint32_t timeout )
{
	//Block until the FIFO is NOT full.
	//Keep track of the MAX retries and set auto-retry if seeing failures
	//This way the FIFO will fill up and allow blocking until packets go through
	//The radio will auto-clear everything in the FIFO as long as CE remains high

	uint32_t timer = millis();							  //Get the time that the payload transmission started

	while( ( get_status()  & ( _BV(TX_FULL) ))) {		  //Blocking only if FIFO is full. This will loop and block until TX is successful or timeout

		if( get_status() & _BV(MAX_RT)){					  //If MAX Retries have been reached
			reUseTX();										  //Set re-transmit and clear the MAX_RT interrupt flag
			if(millis() - timer > timeout){ return 0; }		  //If this payload has exceeded the user-defined timeout, exit and return 0
		}
		#if defined (FAILURE_HANDLING) || defined (RF24_LINUX)
			if(millis() - timer > (timeout+85) ){			
				errNotify();
				#if defined (FAILURE_HANDLING)
				return 0;			
                #endif				
			}
		#endif

  	}

  	//Start Writing
	startFastWrite(buf,len,0);								  //Write the payload if a buffer is clear

	return 1;												  //Return 1 to indicate successful transmission
}

/****************************************************************************/

void RF24::reUseTX(){
		write_register(STATUS,_BV(MAX_RT) );			  //Clear max retry flag
		spiTrans( REUSE_TX_PL );
		ce(LOW);										  //Re-Transfer packet
		ce(HIGH);
}

/****************************************************************************/

bool RF24::writeFast( const void* buf, uint8_t len, const bool multicast )
{
	//Block until the FIFO is NOT full.
	//Keep track of the MAX retries and set auto-retry if seeing failures
	//Return 0 so the user can control the retrys and set a timer or failure counter if required
	//The radio will auto-clear everything in the FIFO as long as CE remains high

	#if defined (FAILURE_HANDLING) || defined (RF24_LINUX)
		uint32_t timer = millis();
	#endif
	
	while( ( get_status()  & ( _BV(TX_FULL) ))) {			  //Blocking only if FIFO is full. This will loop and block until TX is successful or fail

		if( get_status() & _BV(MAX_RT)){
			//reUseTX();										  //Set re-transmit
			write_register(STATUS,_BV(MAX_RT) );			  //Clear max retry flag
			return 0;										  //Return 0. The previous payload has been retransmitted
															  //From the user perspective, if you get a 0, just keep trying to send the same payload
		}
		#if defined (FAILURE_HANDLING) || defined (RF24_LINUX)
			if(millis() - timer > 85 ){			
				errNotify();
				#if defined (FAILURE_HANDLING)
				return 0;							
				#endif
			}
		#endif
  	}
		     //Start Writing
	startFastWrite(buf,len,multicast);

	return 1;
}

bool RF24::writeFast( const void* buf, uint8_t len ){
	return writeFast(buf,len,0);
}

/****************************************************************************/

//Per the documentation, we want to set PTX Mode when not listening. Then all we do is write data and set CE high
//In this mode, if we can keep the FIFO buffers loaded, packets will transmit immediately (no 130us delay)
//Otherwise we enter Standby-II mode, which is still faster than standby mode
//Also, we remove the need to keep writing the config register over and over and delaying for 150 us each time if sending a stream of data

void RF24::startFastWrite( const void* buf, uint8_t len, const bool multicast, bool startTx){ //TMRh20

	//write_payload( buf,len);
	write_payload( buf, len,multicast ? W_TX_PAYLOAD_NO_ACK : W_TX_PAYLOAD ) ;
	if(startTx){
		ce(HIGH);
	}

}

/****************************************************************************/

//Added the original startWrite back in so users can still use interrupts, ack payloads, etc
//Allows the library to pass all tests
void RF24::startWrite( const void* buf, uint8_t len, const bool multicast ){

  // Send the payload

  //write_payload( buf, len );
  write_payload( buf, len,multicast? W_TX_PAYLOAD_NO_ACK : W_TX_PAYLOAD ) ;
  ce(HIGH);
  #if defined(CORE_TEENSY) || !defined(ARDUINO)
	delayMicroseconds(10);
  #endif
  ce(LOW);


}

/****************************************************************************/

bool RF24::rxFifoFull(){
	return read_register(FIFO_STATUS) & _BV(RX_FULL);
}
/****************************************************************************/

bool RF24::txStandBy(){

    #if defined (FAILURE_HANDLING) || defined (RF24_LINUX)
		uint32_t timeout = millis();
	#endif
	while( ! (read_register(FIFO_STATUS) & _BV(TX_EMPTY)) ){
		if( get_status() & _BV(MAX_RT)){
			write_register(STATUS,_BV(MAX_RT) );
			ce(LOW);
			flush_tx();    //Non blocking, flush the data
			return 0;
		}
		#if defined (FAILURE_HANDLING) || defined (RF24_LINUX)
			if( millis() - timeout > 85){
				errNotify();
				#if defined (FAILURE_HANDLING)
				return 0;	
				#endif
			}
		#endif
	}

	ce(LOW);			   //Set STANDBY-I mode
	return 1;
}

/****************************************************************************/

bool RF24::txStandBy(uint32_t timeout, bool startTx){

    if(startTx){
	  stopListening();
	  ce(HIGH);
	}
	uint32_t start = millis();

	while( ! (read_register(FIFO_STATUS) & _BV(TX_EMPTY)) ){
		if( get_status() & _BV(MAX_RT)){
			write_register(STATUS,_BV(MAX_RT) );
				ce(LOW);										  //Set re-transmit
				ce(HIGH);
				if(millis() - start >= timeout){
					ce(LOW); flush_tx(); return 0;
				}
		}
		#if defined (FAILURE_HANDLING) || defined (RF24_LINUX)
			if( millis() - start > (timeout+85)){
				errNotify();
				#if defined (FAILURE_HANDLING)
				return 0;	
				#endif
			}
		#endif
	}

	
	ce(LOW);				   //Set STANDBY-I mode
	return 1;

}

/****************************************************************************/

void RF24::maskIRQ(bool tx, bool fail, bool rx){

	write_register(CONFIG, ( read_register(CONFIG) ) | fail << MASK_MAX_RT | tx << MASK_TX_DS | rx << MASK_RX_DR  );
}

/****************************************************************************/

uint8_t RF24::getDynamicPayloadSize(void)
{
  uint8_t result = 0;

  #if defined (RF24_LINUX)  
  spi_txbuff[0] = R_RX_PL_WID;
  spi_rxbuff[1] = 0xff;
  csn(LOW);
  bcm2835_spi_transfernb( (char *) spi_txbuff, (char *) spi_rxbuff, 2);
  result = spi_rxbuff[1];  
  #elif defined (__arm__) && ! defined( CORE_TEENSY )
  _SPI.transfer(csn_pin, R_RX_PL_WID, SPI_CONTINUE );
  result = _SPI.transfer(csn_pin,0xff);
  #else
  csn(LOW);
  _SPI.transfer( R_RX_PL_WID );
  result = _SPI.transfer(0xff);
  csn(HIGH);

  #endif

  if(result > 32) { flush_rx(); delay(2); return 0; }
  return result;
}

/****************************************************************************/

bool RF24::available(void)
{
  return available(NULL);
}

/****************************************************************************/

bool RF24::available(uint8_t* pipe_num)
{
  if (!( read_register(FIFO_STATUS) & _BV(RX_EMPTY) )){

    // If the caller wants the pipe number, include that
    if ( pipe_num ){
	  uint8_t status = get_status();
      *pipe_num = ( status >> RX_P_NO ) & 0b111;
  	}
  	return 1;
  }


  return 0;


}

/****************************************************************************/

void RF24::read( void* buf, uint8_t len ){

  // Fetch the payload
  read_payload( buf, len );

  //Clear the two possible interrupt flags with one command
  write_register(STATUS,_BV(RX_DR) | _BV(MAX_RT) | _BV(TX_DS) );

}

/****************************************************************************/

void RF24::whatHappened(bool& tx_ok,bool& tx_fail,bool& rx_ready)
{
  // Read the status & reset the status in one easy call
  // Or is that such a good idea?
  uint8_t status = write_register(STATUS,_BV(RX_DR) | _BV(TX_DS) | _BV(MAX_RT) );

  // Report to the user what happened
  tx_ok = status & _BV(TX_DS);
  tx_fail = status & _BV(MAX_RT);
  rx_ready = status & _BV(RX_DR);
}

/****************************************************************************/

void RF24::openWritingPipe(uint64_t value)
{
  // Note that AVR 8-bit uC's store this LSB first, and the NRF24L01(+)
  // expects it LSB first too, so we're good.

  write_register(RX_ADDR_P0, reinterpret_cast<uint8_t*>(&value), addr_width);
  write_register(TX_ADDR, reinterpret_cast<uint8_t*>(&value), addr_width);
  
  
  //const uint8_t max_payload_size = 32;
  //write_register(RX_PW_P0,rf24_min(payload_size,max_payload_size));
  write_register(RX_PW_P0,payload_size);
}

/****************************************************************************/
void RF24::openWritingPipe(const uint8_t *address)
{
  // Note that AVR 8-bit uC's store this LSB first, and the NRF24L01(+)
  // expects it LSB first too, so we're good.

  write_register(RX_ADDR_P0,address, addr_width);
  write_register(TX_ADDR, address, addr_width);

  //const uint8_t max_payload_size = 32;
  //write_register(RX_PW_P0,rf24_min(payload_size,max_payload_size));
  write_register(RX_PW_P0,payload_size);
}

/****************************************************************************/
static const uint8_t child_pipe[] PROGMEM =
{
  RX_ADDR_P0, RX_ADDR_P1, RX_ADDR_P2, RX_ADDR_P3, RX_ADDR_P4, RX_ADDR_P5
};
static const uint8_t child_payload_size[] PROGMEM =
{
  RX_PW_P0, RX_PW_P1, RX_PW_P2, RX_PW_P3, RX_PW_P4, RX_PW_P5
};


void RF24::openReadingPipe(uint8_t child, uint64_t address)
{
  // If this is pipe 0, cache the address.  This is needed because
  // openWritingPipe() will overwrite the pipe 0 address, so
  // startListening() will have to restore it.
  if (child == 0){
    memcpy(pipe0_reading_address,&address,addr_width);
  }

  if (child <= 6)
  {
    // For pipes 2-5, only write the LSB
    if ( child < 2 )
      write_register(pgm_read_byte(&child_pipe[child]), reinterpret_cast<const uint8_t*>(&address), addr_width);
    else
      write_register(pgm_read_byte(&child_pipe[child]), reinterpret_cast<const uint8_t*>(&address), 1);

    write_register(pgm_read_byte(&child_payload_size[child]),payload_size);

    // Note it would be more efficient to set all of the bits for all open
    // pipes at once.  However, I thought it would make the calling code
    // more simple to do it this way.
    write_register(EN_RXADDR,read_register(EN_RXADDR) | _BV(pgm_read_byte(&child_pipe_enable[child])));
  }
}

/****************************************************************************/
void RF24::setAddressWidth(uint8_t a_width){

	if(a_width -= 2){
		write_register(SETUP_AW,a_width%4);
		addr_width = (a_width%4) + 2;
	}

}

/****************************************************************************/

void RF24::openReadingPipe(uint8_t child, const uint8_t *address)
{
  // If this is pipe 0, cache the address.  This is needed because
  // openWritingPipe() will overwrite the pipe 0 address, so
  // startListening() will have to restore it.
  if (child == 0){
    memcpy(pipe0_reading_address,address,addr_width);
  }
  if (child <= 6)
  {
    // For pipes 2-5, only write the LSB
    if ( child < 2 ){
      write_register(pgm_read_byte(&child_pipe[child]), address, addr_width);
    }else{
      write_register(pgm_read_byte(&child_pipe[child]), address, 1);
	}
    write_register(pgm_read_byte(&child_payload_size[child]),payload_size);

    // Note it would be more efficient to set all of the bits for all open
    // pipes at once.  However, I thought it would make the calling code
    // more simple to do it this way.
    write_register(EN_RXADDR,read_register(EN_RXADDR) | _BV(pgm_read_byte(&child_pipe_enable[child])));

  }
}

/****************************************************************************/

void RF24::closeReadingPipe( uint8_t pipe )
{
  write_register(EN_RXADDR,read_register(EN_RXADDR) & ~_BV(pgm_read_byte(&child_pipe_enable[pipe])));
}

/****************************************************************************/

void RF24::toggle_features(void)
{

  #if defined (RF24_LINUX)
    csn(LOW);
    bcm2835_spi_transfer( ACTIVATE );
    bcm2835_spi_transfer( 0x73 );
  #elif defined (__arm__) && ! defined( CORE_TEENSY )
  _SPI.transfer(csn_pin, ACTIVATE, SPI_CONTINUE );
  _SPI.transfer(csn_pin, 0x73 );
  #else
  csn(LOW);
  _SPI.transfer( ACTIVATE );
  _SPI.transfer( 0x73 );
  csn(HIGH);
  #endif
}

/****************************************************************************/

void RF24::enableDynamicPayloads(void)
{
  // Enable dynamic payload throughout the system

    //toggle_features();
    write_register(FEATURE,read_register(FEATURE) | _BV(EN_DPL) );


  IF_SERIAL_DEBUG(printf("FEATURE=%i\r\n",read_register(FEATURE)));

  // Enable dynamic payload on all pipes
  //
  // Not sure the use case of only having dynamic payload on certain
  // pipes, so the library does not support it.
  write_register(DYNPD,read_register(DYNPD) | _BV(DPL_P5) | _BV(DPL_P4) | _BV(DPL_P3) | _BV(DPL_P2) | _BV(DPL_P1) | _BV(DPL_P0));

  dynamic_payloads_enabled = true;
}

/****************************************************************************/

void RF24::enableAckPayload(void)
{
  //
  // enable ack payload and dynamic payload features
  //

    //toggle_features();
    write_register(FEATURE,read_register(FEATURE) | _BV(EN_ACK_PAY) | _BV(EN_DPL) );

  IF_SERIAL_DEBUG(printf("FEATURE=%i\r\n",read_register(FEATURE)));

  //
  // Enable dynamic payload on pipes 0 & 1
  //

  write_register(DYNPD,read_register(DYNPD) | _BV(DPL_P1) | _BV(DPL_P0));
  dynamic_payloads_enabled = true;
}

/****************************************************************************/

void RF24::enableDynamicAck(void){
  //
  // enable dynamic ack features
  //
    //toggle_features();
    write_register(FEATURE,read_register(FEATURE) | _BV(EN_DYN_ACK) );

  IF_SERIAL_DEBUG(printf("FEATURE=%i\r\n",read_register(FEATURE)));


}

/****************************************************************************/

void RF24::writeAckPayload(uint8_t pipe, const void* buf, uint8_t len)
{
  const uint8_t* current = reinterpret_cast<const uint8_t*>(buf);

  uint8_t data_len = rf24_min(len,32);

  #if defined (RF24_LINUX)
    csn(LOW);
    uint8_t * ptx = spi_txbuff;
    uint8_t size = data_len + 1 ; // Add register value to transmit buffer
	*ptx++ =  W_ACK_PAYLOAD | ( pipe & 0b111 );
    while ( data_len-- ){
      *ptx++ =  *current++;
    }
	
    bcm2835_spi_transfern( (char *) spi_txbuff, size);

  #elif defined (__arm__) && ! defined( CORE_TEENSY )
	_SPI.transfer(csn_pin, W_ACK_PAYLOAD | ( pipe & 0b111 ), SPI_CONTINUE);
	while ( data_len-- > 1 ){
		_SPI.transfer(csn_pin,*current++, SPI_CONTINUE);
	}
	_SPI.transfer(csn_pin,*current++);

  #else
  csn(LOW);
  _SPI.transfer(W_ACK_PAYLOAD | ( pipe & 0b111 ) );

  while ( data_len-- )
    _SPI.transfer(*current++);

  csn(HIGH);

  #endif
}

/****************************************************************************/

bool RF24::isAckPayloadAvailable(void)
{
  return ! read_register(FIFO_STATUS) & _BV(RX_EMPTY);
}

/****************************************************************************/

bool RF24::isPVariant(void)
{
  return p_variant ;
}

/****************************************************************************/

void RF24::setAutoAck(bool enable)
{
  if ( enable )
    write_register(EN_AA, 0b111111);
  else
    write_register(EN_AA, 0);
}

/****************************************************************************/

void RF24::setAutoAck( uint8_t pipe, bool enable )
{
  if ( pipe <= 6 )
  {
    uint8_t en_aa = read_register( EN_AA ) ;
    if( enable )
    {
      en_aa |= _BV(pipe) ;
    }
    else
    {
      en_aa &= ~_BV(pipe) ;
    }
    write_register( EN_AA, en_aa ) ;
  }
}

/****************************************************************************/

bool RF24::testCarrier(void)
{
  return ( read_register(CD) & 1 );
}

/****************************************************************************/

bool RF24::testRPD(void)
{
  return ( read_register(RPD) & 1 ) ;
}

/****************************************************************************/

void RF24::setPALevel(uint8_t level)
{

  uint8_t setup = read_register(RF_SETUP) & 0b11111000;

  if(level > 3){  						// If invalid level, go to max PA
	  level = (RF24_PA_MAX << 1) + 1;		// +1 to support the SI24R1 chip extra bit
  }else{
	  level = (level << 1) + 1;	 		// Else set level as requested
  }


  write_register( RF_SETUP, setup |= level ) ;	// Write it to the chip
}

/****************************************************************************/

uint8_t RF24::getPALevel(void)
{

  return (read_register(RF_SETUP) & (_BV(RF_PWR_LOW) | _BV(RF_PWR_HIGH))) >> 1 ;
}

/****************************************************************************/

bool RF24::setDataRate(rf24_datarate_e speed)
{
  bool result = false;
  uint8_t setup = read_register(RF_SETUP) ;

  // HIGH and LOW '00' is 1Mbs - our default
  setup &= ~(_BV(RF_DR_LOW) | _BV(RF_DR_HIGH)) ;
  
  #if defined(__arm__) || defined (RF24_LINUX) || defined (__ARDUINO_X86__)
    txRxDelay=250;
  #else //16Mhz Arduino
    txRxDelay=85;
  #endif
  if( speed == RF24_250KBPS )
  {
    // Must set the RF_DR_LOW to 1; RF_DR_HIGH (used to be RF_DR) is already 0
    // Making it '10'.
    setup |= _BV( RF_DR_LOW ) ;
  #if defined(__arm__) || defined (RF24_LINUX) || defined (__ARDUINO_X86__)
    txRxDelay=450;
  #else //16Mhz Arduino
	txRxDelay=155;
  #endif
  }
  else
  {
    // Set 2Mbs, RF_DR (RF_DR_HIGH) is set 1
    // Making it '01'
    if ( speed == RF24_2MBPS )
    {
      setup |= _BV(RF_DR_HIGH);
      #if defined(__arm__) || defined (RF24_LINUX) || defined (__ARDUINO_X86__)
      txRxDelay=190;
      #else //16Mhz Arduino	  
	  txRxDelay=65;
	  #endif
    }
  }
  write_register(RF_SETUP,setup);

  // Verify our result
  if ( read_register(RF_SETUP) == setup )
  {
    result = true;
  }

  return result;
}

/****************************************************************************/

rf24_datarate_e RF24::getDataRate( void )
{
  rf24_datarate_e result ;
  uint8_t dr = read_register(RF_SETUP) & (_BV(RF_DR_LOW) | _BV(RF_DR_HIGH));

  // switch uses RAM (evil!)
  // Order matters in our case below
  if ( dr == _BV(RF_DR_LOW) )
  {
    // '10' = 250KBPS
    result = RF24_250KBPS ;
  }
  else if ( dr == _BV(RF_DR_HIGH) )
  {
    // '01' = 2MBPS
    result = RF24_2MBPS ;
  }
  else
  {
    // '00' = 1MBPS
    result = RF24_1MBPS ;
  }
  return result ;
}

/****************************************************************************/

void RF24::setCRCLength(rf24_crclength_e length)
{
  uint8_t config = read_register(CONFIG) & ~( _BV(CRCO) | _BV(EN_CRC)) ;

  // switch uses RAM (evil!)
  if ( length == RF24_CRC_DISABLED )
  {
    // Do nothing, we turned it off above.
  }
  else if ( length == RF24_CRC_8 )
  {
    config |= _BV(EN_CRC);
  }
  else
  {
    config |= _BV(EN_CRC);
    config |= _BV( CRCO );
  }
  write_register( CONFIG, config ) ;
}

/****************************************************************************/

rf24_crclength_e RF24::getCRCLength(void)
{
  rf24_crclength_e result = RF24_CRC_DISABLED;
  
  uint8_t config = read_register(CONFIG) & ( _BV(CRCO) | _BV(EN_CRC)) ;
  uint8_t AA = read_register(EN_AA);
  
  if ( config & _BV(EN_CRC ) || AA)
  {
    if ( config & _BV(CRCO) )
      result = RF24_CRC_16;
    else
      result = RF24_CRC_8;
  }

  return result;
}

/****************************************************************************/

void RF24::disableCRC( void )
{
  uint8_t disable = read_register(CONFIG) & ~_BV(EN_CRC) ;
  write_register( CONFIG, disable ) ;
}

/****************************************************************************/
void RF24::setRetries(uint8_t delay, uint8_t count)
{
 write_register(SETUP_RETR,(delay&0xf)<<ARD | (count&0xf)<<ARC);
}


//ATTiny support code pulled in from https://github.com/jscrane/RF24

#if defined(__AVR_ATtiny25__) || defined(__AVR_ATtiny45__) || defined(__AVR_ATtiny85__)
// see http://gammon.com.au/spi
#	define DI   0  // D0, pin 5  Data In
#	define DO   1  // D1, pin 6  Data Out (this is *not* MOSI)
#	define USCK 2  // D2, pin 7  Universal Serial Interface clock
#	define SS   3  // D3, pin 2  Slave Select
#elif defined(__AVR_ATtiny24__) || defined(__AVR_ATtiny44__) || defined(__AVR_ATtiny84__)
// these depend on the core used (check pins_arduino.h)
// this is for jeelabs' one (based on google-code core)
#	define DI   4   // PA6
#	define DO   5   // PA5
#	define USCK 6   // PA4
#	define SS   3   // PA7
#endif

#if defined(RF24_TINY)

void SPIClass::begin() {

  digitalWrite(SS, HIGH);
  pinMode(USCK, OUTPUT);
  pinMode(DO, OUTPUT);
  pinMode(SS, OUTPUT);
  pinMode(DI, INPUT);
  USICR = _BV(USIWM0);

}

byte SPIClass::transfer(byte b) {

  USIDR = b;
  USISR = _BV(USIOIF);
  do
    USICR = _BV(USIWM0) | _BV(USICS1) | _BV(USICLK) | _BV(USITC);
  while ((USISR & _BV(USIOIF)) == 0);
  return USIDR;

}

void SPIClass::end() {}
void SPIClass::setDataMode(uint8_t mode){}
void SPIClass::setBitOrder(uint8_t bitOrder){}
void SPIClass::setClockDivider(uint8_t rate){}


#endif<|MERGE_RESOLUTION|>--- conflicted
+++ resolved
@@ -701,17 +701,11 @@
   setDataRate( RF24_1MBPS ) ;
 
   // Initialize CRC and request 2-byte (16bit) CRC
-<<<<<<< HEAD
-  setCRCLength( RF24_CRC_16 ) ;
-  
-  // Disable per-pipe dynpd settings
-=======
   //setCRCLength( RF24_CRC_16 ) ;
 
   // Disable dynamic payloads, to match dynamic_payloads_enabled setting - Reset value is 0
   toggle_features();
   write_register(FEATURE,0 );
->>>>>>> e3f9f9aa
   write_register(DYNPD,0);
   
   // Attempt to write to the 'FEATURE' register
